// Copyright (c) Facebook, Inc. and its affiliates
// SPDX-License-Identifier: MIT OR Apache-2.0

//! # Serde code generator
//!
//! '''bash
//! cargo run --bin serdegen -- --help
//! '''

use serde_generate::{
<<<<<<< HEAD
    cpp, dart, golang, java, python3, rust, CodeGeneratorConfig, Encoding, SourceInstaller,
=======
    cpp, golang, java, python3, rust, typescript, CodeGeneratorConfig, Encoding, SourceInstaller,
>>>>>>> 2d3d7552
};
use serde_reflection::Registry;
use std::path::PathBuf;
use structopt::{clap::arg_enum, StructOpt};

arg_enum! {
#[derive(Debug, StructOpt)]
enum Language {
    Python3,
    Cpp,
    Rust,
    Java,
    Go,
<<<<<<< HEAD
    Dart,
=======
    TypeScript,
>>>>>>> 2d3d7552
}
}

arg_enum! {
#[derive(Debug, StructOpt, PartialEq, Eq, PartialOrd, Ord)]
enum Runtime {
    Serde,
    Bincode,
    Lcs,
}
}

#[derive(Debug, StructOpt)]
#[structopt(
    name = "Serde code generator",
    about = "Generate code for Serde containers"
)]
struct Options {
    /// Path to the YAML-encoded Serde formats.
    #[structopt(parse(from_os_str))]
    input: Option<PathBuf>,

    /// Language for code generation.
    #[structopt(long, possible_values = &Language::variants(), case_insensitive = true, default_value = "Python3")]
    language: Language,

    /// Directory where to write generated modules (otherwise print code on stdout).
    #[structopt(long)]
    target_source_dir: Option<PathBuf>,

    /// Optional runtimes to install in the `target_source_dir` (if applicable).
    /// Also triggers the generation of specialized methods for each runtime.
    #[structopt(long, possible_values = &Runtime::variants(), case_insensitive = true)]
    with_runtimes: Vec<Runtime>,

    /// Module name for the Serde formats installed in the `target_source_dir`.
    /// Rust crates may contain a version number separated with a colon, e.g. "test:1.2.0".
    /// (By default, the installer will use version "0.1.0".)
    #[structopt(long)]
    module_name: Option<String>,

    /// Optional package name (Python) or module path (Go) where to find Serde runtime dependencies.
    #[structopt(long)]
    serde_package_name: Option<String>,
}

fn get_codegen_config<'a, I>(name: String, runtimes: I) -> CodeGeneratorConfig
where
    I: IntoIterator<Item = &'a Runtime>,
{
    let mut encodings = Vec::new();
    for runtime in runtimes {
        match runtime {
            Runtime::Bincode => {
                encodings.push(Encoding::Bincode);
            }
            Runtime::Lcs => {
                encodings.push(Encoding::Lcs);
            }
            _ => (),
        }
    }
    CodeGeneratorConfig::new(name).with_encodings(encodings)
}

fn main() {
    let options = Options::from_args();
    let serde_package_name_opt = options.serde_package_name.clone();
    let named_registry_opt = match &options.input {
        None => None,
        Some(input) => {
            let name = options.module_name.clone().unwrap_or_else(|| {
                input
                    .file_stem()
                    .expect("failed to deduce module name from input path")
                    .to_string_lossy()
                    .into_owned()
            });
            let content = std::fs::read_to_string(input).expect("input file must be readable");
            let registry = serde_yaml::from_str::<Registry>(content.as_str()).unwrap();
            Some((registry, name))
        }
    };
    let runtimes: std::collections::BTreeSet<_> = options.with_runtimes.into_iter().collect();

    match options.target_source_dir {
        None => {
            if let Some((registry, name)) = named_registry_opt {
                let config = get_codegen_config(name, &runtimes);

                let stdout = std::io::stdout();
                let mut out = stdout.lock();
                match options.language {
                    Language::Python3 => python3::CodeGenerator::new(&config)
                        .with_serde_package_name(serde_package_name_opt)
                        .output(&mut out, &registry)
                        .unwrap(),
                    Language::Rust => rust::CodeGenerator::new(&config)
                        .output(&mut out, &registry)
                        .unwrap(),
                    Language::Cpp => cpp::CodeGenerator::new(&config)
                        .output(&mut out, &registry)
                        .unwrap(),
                    Language::Go => golang::CodeGenerator::new(&config)
                        .output(&mut out, &registry)
                        .unwrap(),
                    Language::Java => panic!("Code generation in Java requires `--install-dir`"),
<<<<<<< HEAD
                    Language::Dart => panic!("Code generation in Dart requires `--install-dir`"),
=======
                    Language::TypeScript => typescript::CodeGenerator::new(&config)
                        .output(&mut out, &registry)
                        .unwrap(),
>>>>>>> 2d3d7552
                }
            }
        }

        Some(install_dir) => {
            let installer: Box<dyn SourceInstaller<Error = Box<dyn std::error::Error>>> =
                match options.language {
                    Language::Python3 => {
                        Box::new(python3::Installer::new(install_dir, serde_package_name_opt))
                    }
                    Language::Rust => Box::new(rust::Installer::new(install_dir)),
                    Language::Cpp => Box::new(cpp::Installer::new(install_dir)),
                    Language::Java => Box::new(java::Installer::new(install_dir)),
                    Language::Go => {
                        Box::new(golang::Installer::new(install_dir, serde_package_name_opt))
                    }
<<<<<<< HEAD
                    Language::Dart => Box::new(dart::Installer::new(install_dir)),
=======
                    Language::TypeScript => Box::new(typescript::Installer::new(install_dir)),
>>>>>>> 2d3d7552
                };

            if let Some((registry, name)) = named_registry_opt {
                let config = get_codegen_config(name, &runtimes);
                installer.install_module(&config, &registry).unwrap();
            }

            for runtime in runtimes {
                match runtime {
                    Runtime::Serde => installer.install_serde_runtime().unwrap(),
                    Runtime::Bincode => installer.install_bincode_runtime().unwrap(),
                    Runtime::Lcs => installer.install_lcs_runtime().unwrap(),
                }
            }
        }
    }
}<|MERGE_RESOLUTION|>--- conflicted
+++ resolved
@@ -8,11 +8,7 @@
 //! '''
 
 use serde_generate::{
-<<<<<<< HEAD
-    cpp, dart, golang, java, python3, rust, CodeGeneratorConfig, Encoding, SourceInstaller,
-=======
-    cpp, golang, java, python3, rust, typescript, CodeGeneratorConfig, Encoding, SourceInstaller,
->>>>>>> 2d3d7552
+    cpp, dart, golang, java, python3, rust,typescript, CodeGeneratorConfig, Encoding, SourceInstaller,
 };
 use serde_reflection::Registry;
 use std::path::PathBuf;
@@ -26,11 +22,8 @@
     Rust,
     Java,
     Go,
-<<<<<<< HEAD
     Dart,
-=======
     TypeScript,
->>>>>>> 2d3d7552
 }
 }
 
@@ -138,13 +131,10 @@
                         .output(&mut out, &registry)
                         .unwrap(),
                     Language::Java => panic!("Code generation in Java requires `--install-dir`"),
-<<<<<<< HEAD
                     Language::Dart => panic!("Code generation in Dart requires `--install-dir`"),
-=======
                     Language::TypeScript => typescript::CodeGenerator::new(&config)
                         .output(&mut out, &registry)
                         .unwrap(),
->>>>>>> 2d3d7552
                 }
             }
         }
@@ -160,12 +150,9 @@
                     Language::Java => Box::new(java::Installer::new(install_dir)),
                     Language::Go => {
                         Box::new(golang::Installer::new(install_dir, serde_package_name_opt))
-                    }
-<<<<<<< HEAD
+                    },
                     Language::Dart => Box::new(dart::Installer::new(install_dir)),
-=======
                     Language::TypeScript => Box::new(typescript::Installer::new(install_dir)),
->>>>>>> 2d3d7552
                 };
 
             if let Some((registry, name)) = named_registry_opt {
